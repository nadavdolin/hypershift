--- conflicted
+++ resolved
@@ -1754,48 +1754,6 @@
 	return nil
 }
 
-<<<<<<< HEAD
-=======
-func (r *HostedControlPlaneReconciler) reconcileIngressOperator(ctx context.Context, hcp *hyperv1.HostedControlPlane, releaseImage *releaseinfo.ReleaseImage) error {
-	p := ingressoperator.NewParams(hcp, releaseImage.Version(), releaseImage.ComponentImages(), r.SetDefaultSecurityContext, hcp.Spec.Platform.Type)
-
-	kubeconfig := manifests.IngressOperatorKubeconfig(hcp.Namespace)
-	if _, err := r.CreateOrUpdate(ctx, r, kubeconfig, func() error {
-		return r.reconcileIngressOperatorKubeconfig(ctx, kubeconfig, hcp)
-	}); err != nil {
-		return fmt.Errorf("failed to reconcile ingressoperator kubeconfig: %w", err)
-	}
-
-	deployment := manifests.IngressOperatorDeployment(hcp.Namespace)
-	if _, err := r.CreateOrUpdate(ctx, r, deployment, func() error {
-		ingressoperator.ReconcileDeployment(deployment, p, hcp.Spec.APIPort)
-		return nil
-	}); err != nil {
-		return fmt.Errorf("failed to reconcile ingressoperator deployment: %w", err)
-	}
-
-	return nil
-}
-
-func (r *HostedControlPlaneReconciler) reconcileIngressOperatorKubeconfig(ctx context.Context, s *corev1.Secret, hcp *hyperv1.HostedControlPlane) error {
-	rootCASecret := manifests.RootCASecret(hcp.Namespace)
-	if err := r.Client.Get(ctx, client.ObjectKeyFromObject(rootCASecret), rootCASecret); err != nil {
-		return err
-	}
-	if err := pki.ReconcileIngressOperatorClientCertSecret(s, rootCASecret, config.OwnerRefFrom(hcp)); err != nil {
-		return err
-	}
-
-	// TODO: This duplicates logic from the kas params. We should simply write the default into the HCP instead
-	apiServerPort := int32(config.DefaultAPIServerPort)
-	if hcp.Spec.APIPort != nil {
-		apiServerPort = *hcp.Spec.APIPort
-	}
-
-	return kas.ReconcileIngressOperatorKubeconfigSecret(s, rootCASecret, config.OwnerRefFrom(hcp), apiServerPort)
-}
-
->>>>>>> e22efad7
 func (r *HostedControlPlaneReconciler) reconcileOperatorLifecycleManager(ctx context.Context, hcp *hyperv1.HostedControlPlane, releaseImage *releaseinfo.ReleaseImage, packageServerAddress string) error {
 	p := olm.NewOperatorLifecycleManagerParams(hcp, releaseImage.ComponentImages(), releaseImage.Version(), r.SetDefaultSecurityContext)
 
