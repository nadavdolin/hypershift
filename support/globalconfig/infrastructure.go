package globalconfig

import (
	"fmt"

	metav1 "k8s.io/apimachinery/pkg/apis/meta/v1"

	configv1 "github.com/openshift/api/config/v1"
	hyperv1 "github.com/openshift/hypershift/api/v1alpha1"
)

func InfrastructureConfig() *configv1.Infrastructure {
	infra := &configv1.Infrastructure{
		ObjectMeta: metav1.ObjectMeta{
			Name: "cluster",
		},
	}
	return infra
}

func ReconcileInfrastructure(infra *configv1.Infrastructure, hcp *hyperv1.HostedControlPlane) {

	apiServerAddress := hcp.Status.ControlPlaneEndpoint.Host
	apiServerPort := hcp.Status.ControlPlaneEndpoint.Port

	infra.Spec.PlatformSpec.Type = configv1.PlatformType(hcp.Spec.Platform.Type)
	infra.Status.APIServerInternalURL = fmt.Sprintf("https://%s:%d", apiServerAddress, apiServerPort)
	infra.Status.APIServerURL = fmt.Sprintf("https://%s:%d", apiServerAddress, apiServerPort)
	infra.Status.EtcdDiscoveryDomain = BaseDomain(hcp)
	infra.Status.InfrastructureName = hcp.Spec.InfraID
	infra.Status.Platform = configv1.PlatformType(hcp.Spec.Platform.Type)

	switch hcp.Spec.InfrastructureAvailabilityPolicy {
	case hyperv1.SingleReplica:
		infra.Status.InfrastructureTopology = configv1.SingleReplicaTopologyMode
		infra.Status.ControlPlaneTopology = configv1.SingleReplicaTopologyMode
	default:
		infra.Status.InfrastructureTopology = configv1.HighlyAvailableTopologyMode
		infra.Status.ControlPlaneTopology = configv1.HighlyAvailableTopologyMode
	}

	switch hcp.Spec.Platform.Type {
	case hyperv1.AWSPlatform:
		infra.Spec.PlatformSpec.AWS = &configv1.AWSPlatformSpec{}
		infra.Status.PlatformStatus = &configv1.PlatformStatus{}
		infra.Status.PlatformStatus.Type = configv1.AWSPlatformType
		infra.Status.PlatformStatus.AWS = &configv1.AWSPlatformStatus{
			Region: hcp.Spec.Platform.AWS.Region,
		}
		tags := []configv1.AWSResourceTag{}
		for _, tag := range hcp.Spec.Platform.AWS.ResourceTags {
			tags = append(tags, configv1.AWSResourceTag{
				Key:   tag.Key,
				Value: tag.Value,
			})
		}
		infra.Status.PlatformStatus.AWS.ResourceTags = tags
	case hyperv1.IBMCloudPlatform:
<<<<<<< HEAD
		//Platform Spec not expected to be set
		infra.Spec.PlatformSpec = configv1.PlatformSpec{}
=======
>>>>>>> e4e03534
		infra.Status.Platform = configv1.PlatformType(hcp.Spec.Platform.Type)
		infra.Status.PlatformStatus = &configv1.PlatformStatus{}
		infra.Status.PlatformStatus.Type = configv1.IBMCloudPlatformType
	}
}<|MERGE_RESOLUTION|>--- conflicted
+++ resolved
@@ -56,11 +56,6 @@
 		}
 		infra.Status.PlatformStatus.AWS.ResourceTags = tags
 	case hyperv1.IBMCloudPlatform:
-<<<<<<< HEAD
-		//Platform Spec not expected to be set
-		infra.Spec.PlatformSpec = configv1.PlatformSpec{}
-=======
->>>>>>> e4e03534
 		infra.Status.Platform = configv1.PlatformType(hcp.Spec.Platform.Type)
 		infra.Status.PlatformStatus = &configv1.PlatformStatus{}
 		infra.Status.PlatformStatus.Type = configv1.IBMCloudPlatformType
